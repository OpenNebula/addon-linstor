# -*- coding: utf-8 -*-
"""
OpenNebula Driver for Linstor
Copyright 2018 LINBIT USA LLC

Licensed under the Apache License, Version 2.0 (the "License");
you may not use this file except in compliance with the License.
You may obtain a copy of the License at

  http://www.apache.org/licenses/LICENSE-2.0

Unless required by applicable law or agreed to in writing, software
distributed under the License is distributed on an "AS IS" BASIS,
WITHOUT WARRANTIES OR CONDITIONS OF ANY KIND, either express or implied.
See the License for the specific language governing permissions and
limitations under the License.
"""


from one import vm

TEXT_XML_1 = """
<VM>
  <ID>0</ID>
  <UID>0</UID>
  <GID>0</GID>
  <UNAME>oneadmin</UNAME>
  <GNAME>oneadmin</GNAME>
  <NAME>test vm instance</NAME>
  <PERMISSIONS>
    <OWNER_U>1</OWNER_U>
    <OWNER_M>1</OWNER_M>
    <OWNER_A>0</OWNER_A>
    <GROUP_U>0</GROUP_U>
    <GROUP_M>0</GROUP_M>
    <GROUP_A>0</GROUP_A>
    <OTHER_U>0</OTHER_U>
    <OTHER_M>0</OTHER_M>
    <OTHER_A>0</OTHER_A>
  </PERMISSIONS>
  <LAST_POLL>1533755340</LAST_POLL>
  <STATE>3</STATE>
  <LCM_STATE>18</LCM_STATE>
  <PREV_STATE>3</PREV_STATE>
  <PREV_LCM_STATE>18</PREV_LCM_STATE>
  <RESCHED>0</RESCHED>
  <STIME>1533755190</STIME>
  <ETIME>0</ETIME>
  <DEPLOY_ID>one-0</DEPLOY_ID>
  <MONITORING>
    <CPU><![CDATA[2.01]]></CPU>
    <DISKRDBYTES><![CDATA[512]]></DISKRDBYTES>
    <DISKRDIOPS><![CDATA[1]]></DISKRDIOPS>
    <DISKWRBYTES><![CDATA[0]]></DISKWRBYTES>
    <DISKWRIOPS><![CDATA[0]]></DISKWRIOPS>
    <DISK_SIZE>
      <ID><![CDATA[0]]></ID>
      <SIZE><![CDATA[906]]></SIZE>
    </DISK_SIZE>
    <DISK_SIZE>
      <ID><![CDATA[1]]></ID>
      <SIZE><![CDATA[0]]></SIZE>
    </DISK_SIZE>
    <DISK_SIZE>
      <ID><![CDATA[2]]></ID>
      <SIZE><![CDATA[1]]></SIZE>
    </DISK_SIZE>
    <MEMORY><![CDATA[1153024]]></MEMORY>
    <STATE><![CDATA[a]]></STATE>
  </MONITORING>
  <TEMPLATE>
    <AUTOMATIC_DS_REQUIREMENTS><![CDATA[("CLUSTERS/ID" @> 0)]]></AUTOMATIC_DS_REQUIREMENTS>
    <AUTOMATIC_REQUIREMENTS><![CDATA[(CLUSTER_ID = 0) & !(PUBLIC_CLOUD = YES)]]></AUTOMATIC_REQUIREMENTS>
    <CONTEXT>
      <DISK_ID><![CDATA[2]]></DISK_ID>
      <NETWORK><![CDATA[YES]]></NETWORK>
      <SSH_PUBLIC_KEY><![CDATA[]]></SSH_PUBLIC_KEY>
      <TARGET><![CDATA[hda]]></TARGET>
    </CONTEXT>
    <CPU><![CDATA[1]]></CPU>
    <DISK>
      <ALLOW_ORPHANS><![CDATA[NO]]></ALLOW_ORPHANS>
      <CLONE><![CDATA[NO]]></CLONE>
      <CLONE_TARGET><![CDATA[SYSTEM]]></CLONE_TARGET>
      <CLUSTER_ID><![CDATA[0]]></CLUSTER_ID>
      <DATASTORE><![CDATA[default]]></DATASTORE>
      <DATASTORE_ID><![CDATA[1]]></DATASTORE_ID>
      <DEV_PREFIX><![CDATA[hd]]></DEV_PREFIX>
      <DISK_ID><![CDATA[0]]></DISK_ID>
      <DISK_SNAPSHOT_TOTAL_SIZE><![CDATA[0]]></DISK_SNAPSHOT_TOTAL_SIZE>
      <DISK_TYPE><![CDATA[FILE]]></DISK_TYPE>
      <DRIVER><![CDATA[raw]]></DRIVER>
      <IMAGE><![CDATA[fs iso]]></IMAGE>
      <IMAGE_ID><![CDATA[146]]></IMAGE_ID>
      <IMAGE_STATE><![CDATA[10]]></IMAGE_STATE>
      <IMAGE_UNAME><![CDATA[oneadmin]]></IMAGE_UNAME>
      <LN_TARGET><![CDATA[SYSTEM]]></LN_TARGET>
      <ORDER><![CDATA[2]]></ORDER>
      <ORIGINAL_SIZE><![CDATA[906]]></ORIGINAL_SIZE>
      <PERSISTENT><![CDATA[YES]]></PERSISTENT>
      <READONLY><![CDATA[NO]]></READONLY>
      <SAVE><![CDATA[YES]]></SAVE>
      <SIZE><![CDATA[906]]></SIZE>
      <SOURCE><![CDATA[/var/lib/one//datastores/1/baee88c26cb6055334aaed153a7c8327]]></SOURCE>
      <TARGET><![CDATA[hdb]]></TARGET>
      <TM_MAD><![CDATA[ssh]]></TM_MAD>
      <TYPE><![CDATA[FILE]]></TYPE>
    </DISK>
    <DISK>
      <ALLOW_ORPHANS><![CDATA[NO]]></ALLOW_ORPHANS>
      <CLUSTER_ID><![CDATA[0]]></CLUSTER_ID>
      <DATASTORE><![CDATA[system]]></DATASTORE>
      <DATASTORE_ID><![CDATA[0]]></DATASTORE_ID>
      <DEV_PREFIX><![CDATA[hd]]></DEV_PREFIX>
      <DISK_ID><![CDATA[1]]></DISK_ID>
      <DISK_TYPE><![CDATA[FILE]]></DISK_TYPE>
      <FORMAT><![CDATA[raw]]></FORMAT>
      <ORDER><![CDATA[1]]></ORDER>
      <SIZE><![CDATA[4096]]></SIZE>
      <TARGET><![CDATA[hdc]]></TARGET>
      <TM_MAD><![CDATA[ssh]]></TM_MAD>
      <TYPE><![CDATA[fs]]></TYPE>
    </DISK>
    <DISK>
      <ALLOW_ORPHANS><![CDATA[NO]]></ALLOW_ORPHANS>
<<<<<<< HEAD
      <CLONE><![CDATA[NO]]></CLONE>
=======
      <CLONE><![CDATA[YES]]></CLONE>
>>>>>>> 80e06d16
      <CLONE_TARGET><![CDATA[SYSTEM]]></CLONE_TARGET>
      <CLUSTER_ID><![CDATA[0]]></CLUSTER_ID>
      <DATASTORE><![CDATA[default]]></DATASTORE>
      <DATASTORE_ID><![CDATA[2]]></DATASTORE_ID>
      <DEV_PREFIX><![CDATA[hd]]></DEV_PREFIX>
      <DISK_ID><![CDATA[2]]></DISK_ID>
      <DISK_SNAPSHOT_TOTAL_SIZE><![CDATA[0]]></DISK_SNAPSHOT_TOTAL_SIZE>
      <DISK_TYPE><![CDATA[FILE]]></DISK_TYPE>
      <DRIVER><![CDATA[raw]]></DRIVER>
      <IMAGE><![CDATA[fs iso]]></IMAGE>
      <IMAGE_ID><![CDATA[149]]></IMAGE_ID>
      <IMAGE_STATE><![CDATA[10]]></IMAGE_STATE>
      <IMAGE_UNAME><![CDATA[oneadmin]]></IMAGE_UNAME>
      <LN_TARGET><![CDATA[SYSTEM]]></LN_TARGET>
      <ORDER><![CDATA[2]]></ORDER>
      <ORIGINAL_SIZE><![CDATA[906]]></ORIGINAL_SIZE>
      <PERSISTENT><![CDATA[NO]]></PERSISTENT>
      <READONLY><![CDATA[NO]]></READONLY>
      <SAVE><![CDATA[YES]]></SAVE>
      <SIZE><![CDATA[906]]></SIZE>
      <SOURCE><![CDATA[/var/lib/one//datastores/1/baee88c26cb6055334aaed153a7c8327]]></SOURCE>
      <TARGET><![CDATA[hdc]]></TARGET>
      <TM_MAD><![CDATA[ssh]]></TM_MAD>
      <TYPE><![CDATA[BLOCK]]></TYPE>
    </DISK>
    <GRAPHICS>
      <LISTEN><![CDATA[0.0.0.0]]></LISTEN>
      <PORT><![CDATA[5900]]></PORT>
      <TYPE><![CDATA[SPICE]]></TYPE>
    </GRAPHICS>
    <MEMORY><![CDATA[1126]]></MEMORY>
    <OS>
      <BOOT><![CDATA[disk1,disk0]]></BOOT>
    </OS>
    <TEMPLATE_ID><![CDATA[0]]></TEMPLATE_ID>
    <VMID><![CDATA[0]]></VMID>
  </TEMPLATE>
  <USER_TEMPLATE>
    <MEMORY_UNIT_COST><![CDATA[MB]]></MEMORY_UNIT_COST>
  </USER_TEMPLATE>
  <HISTORY_RECORDS>
    <HISTORY>
      <OID>0</OID>
      <SEQ>0</SEQ>
      <HOSTNAME>sam</HOSTNAME>
      <HID>1</HID>
      <CID>0</CID>
      <STIME>1533755221</STIME>
      <ETIME>0</ETIME>
      <VM_MAD><![CDATA[kvm]]></VM_MAD>
      <TM_MAD><![CDATA[ssh]]></TM_MAD>
      <DS_ID>0</DS_ID>
      <PSTIME>1533755221</PSTIME>
      <PETIME>1533755246</PETIME>
      <RSTIME>1533755246</RSTIME>
      <RETIME>0</RETIME>
      <ESTIME>0</ESTIME>
      <EETIME>0</EETIME>
      <ACTION>19</ACTION>
      <UID>0</UID>
      <GID>0</GID>
      <REQUEST_ID>6912</REQUEST_ID>
    </HISTORY>
  </HISTORY_RECORDS>
</VM>
"""


def test_create_vm():
    test_vm = vm.Vm(TEXT_XML_1)
    assert test_vm.ID == "0"
    assert ["0", "1", "2"] == sorted(test_vm.disk_IDs)

    assert test_vm.disk_image_ID("0") == "146"
    assert test_vm.disk_target("0") == "hdb"
    assert test_vm.disk_persistent("0") == "YES"
    assert test_vm.disk_save_as("0") == ""
    assert test_vm.disk_type("0") == "FILE"
<<<<<<< HEAD
=======
    assert test_vm.disk_is_clone("0") == "NO"
>>>>>>> 80e06d16

    assert test_vm.disk_image_ID("2") == "149"
    assert test_vm.disk_target("2") == "hdc"
    assert test_vm.disk_persistent("2") == "NO"
    assert test_vm.disk_save_as("2") == ""
    assert test_vm.disk_type("2") == "BLOCK"
<<<<<<< HEAD
=======
    assert test_vm.disk_is_clone("2") == "YES"
>>>>>>> 80e06d16
    assert (
        test_vm.disk_source("2")
        == "/var/lib/one//datastores/1/baee88c26cb6055334aaed153a7c8327"
    )<|MERGE_RESOLUTION|>--- conflicted
+++ resolved
@@ -123,11 +123,7 @@
     </DISK>
     <DISK>
       <ALLOW_ORPHANS><![CDATA[NO]]></ALLOW_ORPHANS>
-<<<<<<< HEAD
-      <CLONE><![CDATA[NO]]></CLONE>
-=======
       <CLONE><![CDATA[YES]]></CLONE>
->>>>>>> 80e06d16
       <CLONE_TARGET><![CDATA[SYSTEM]]></CLONE_TARGET>
       <CLUSTER_ID><![CDATA[0]]></CLUSTER_ID>
       <DATASTORE><![CDATA[default]]></DATASTORE>
@@ -206,20 +202,14 @@
     assert test_vm.disk_persistent("0") == "YES"
     assert test_vm.disk_save_as("0") == ""
     assert test_vm.disk_type("0") == "FILE"
-<<<<<<< HEAD
-=======
     assert test_vm.disk_is_clone("0") == "NO"
->>>>>>> 80e06d16
 
     assert test_vm.disk_image_ID("2") == "149"
     assert test_vm.disk_target("2") == "hdc"
     assert test_vm.disk_persistent("2") == "NO"
     assert test_vm.disk_save_as("2") == ""
     assert test_vm.disk_type("2") == "BLOCK"
-<<<<<<< HEAD
-=======
     assert test_vm.disk_is_clone("2") == "YES"
->>>>>>> 80e06d16
     assert (
         test_vm.disk_source("2")
         == "/var/lib/one//datastores/1/baee88c26cb6055334aaed153a7c8327"
