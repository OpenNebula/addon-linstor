--- conflicted
+++ resolved
@@ -26,12 +26,8 @@
 * This addon is compatible with OpenNebula versions up to 5.6
 * It was tested with version 5.6
 * This version of README.md describes the installation process for ONE 5.6 environments
-<<<<<<< HEAD
-* This is intended for use as an images datastore for use with a NFS shared system datastore
-=======
 * This is intended for use as an images datastore for use with either an NFS shared
 * system datastore or a SSH system datastore
->>>>>>> 80e06d16
 
 ## Requirements
 
@@ -133,12 +129,8 @@
 
 Host nodes must have Linstor satellite processes running on them and be members
 of the same Linstor cluster as the Front-End and Storage nodes, and may optionally
-<<<<<<< HEAD
-have storage locally.
-=======
 have storage locally. If the `oneadmin` user is able to passwordlessly ssh between
 hosts then live migration may be used with the even with the ssh system datastore.
->>>>>>> 80e06d16
 
 #### Storage Node Configuration
 
